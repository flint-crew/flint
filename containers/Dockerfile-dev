FROM condaforge/miniforge3
COPY --from=ghcr.io/astral-sh/uv:latest /uv /uvx /bin/

ENV DEBIAN_FRONTEND=noninteractive

# Install apptainer
WORKDIR /tmp
<<<<<<< HEAD
RUN apt-get update && apt-get install -y wget rsync vim && \
=======
RUN apt-get update && apt-get install -y wget rsync && \
>>>>>>> dd7e5f35
    wget https://github.com/apptainer/apptainer/releases/download/v1.4.0/apptainer_1.4.0_amd64.deb && \
    apt-get install -y ./apptainer_1.4.0_amd64.deb && \
    rm ./apptainer_1.4.0_amd64.deb && \
    apt-get autoremove -y && apt-get clean -y && rm -rf /var/lib/apt/lists/*


# Create conda environment
WORKDIR /root
<<<<<<< HEAD
# settomg libsqlite for https://github.com/PrefectHQ/prefect/issues/17186
=======
# setting libsqlite for https://github.com/PrefectHQ/prefect/issues/17186
>>>>>>> dd7e5f35
RUN conda install -c conda-forge python=3.12 libsqlite=3.46.1 boost casacore compilers
# Make RUN commands use the new environment:
SHELL ["conda", "run", "-n", "base", "/bin/bash", "-c"]
RUN conda clean --all --yes

# Install flint
COPY ../ /flint
WORKDIR /flint
RUN uv pip install .[casa] .[dev] --compile-bytecode

WORKDIR /root<|MERGE_RESOLUTION|>--- conflicted
+++ resolved
@@ -5,11 +5,7 @@
 
 # Install apptainer
 WORKDIR /tmp
-<<<<<<< HEAD
-RUN apt-get update && apt-get install -y wget rsync vim && \
-=======
 RUN apt-get update && apt-get install -y wget rsync && \
->>>>>>> dd7e5f35
     wget https://github.com/apptainer/apptainer/releases/download/v1.4.0/apptainer_1.4.0_amd64.deb && \
     apt-get install -y ./apptainer_1.4.0_amd64.deb && \
     rm ./apptainer_1.4.0_amd64.deb && \
@@ -18,11 +14,7 @@
 
 # Create conda environment
 WORKDIR /root
-<<<<<<< HEAD
-# settomg libsqlite for https://github.com/PrefectHQ/prefect/issues/17186
-=======
 # setting libsqlite for https://github.com/PrefectHQ/prefect/issues/17186
->>>>>>> dd7e5f35
 RUN conda install -c conda-forge python=3.12 libsqlite=3.46.1 boost casacore compilers
 # Make RUN commands use the new environment:
 SHELL ["conda", "run", "-n", "base", "/bin/bash", "-c"]
