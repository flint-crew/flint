--- conflicted
+++ resolved
@@ -115,11 +115,7 @@
     )  # type: ignore
 
 
-<<<<<<< HEAD
-def make_beam_msk_kernel(
-=======
 def create_beam_mask_kernel(
->>>>>>> 4367b4ed
     fits_header: fits.Header, kernel_size=100, minimum_response: float = 0.6
 ) -> np.ndarray:
     """Make a mask using the shape of a beam in a FITS Header object. The
@@ -138,18 +134,12 @@
     Returns:
         np.ndarray: Boolean mask of the kernel shape
     """
-<<<<<<< HEAD
-
-    POSITION_KEYS = ("CDELT1", "CDELT2")
-    if all([key in fits_header for key in POSITION_KEYS]):
-=======
     assert (
         0.0 < minimum_response < 1.0
     ), f"{minimum_response=}, should be between 0 to 1 (exclusive)"
 
     POSITION_KEYS = ("CDELT1", "CDELT2")
     if not all([key in fits_header for key in POSITION_KEYS]):
->>>>>>> 4367b4ed
         raise KeyError(f"{POSITION_KEYS=}  all need to be present")
 
     beam = Beam.from_fits_header(fits_header)
@@ -167,8 +157,6 @@
     return k.array > (np.max(k.array) * minimum_response)
 
 
-<<<<<<< HEAD
-=======
 def beam_shape_erode(
     mask: np.ndarray, fits_header: fits.Header, minimum_response: float = 0.6
 ) -> np.ndarray:
@@ -211,7 +199,6 @@
     return erode_mask.astype(mask.dtype)
 
 
->>>>>>> 4367b4ed
 def extract_beam_mask_from_mosaic(
     fits_beam_image_path: Path, fits_mosaic_mask_names: FITSMaskNames
 ) -> FITSMaskNames:
