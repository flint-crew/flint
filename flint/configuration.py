--- conflicted
+++ resolved
@@ -17,12 +17,8 @@
 from flint.logging import logger
 from flint.masking import MaskingOptions
 from flint.naming import add_timestamp_to_path
-<<<<<<< HEAD
 from flint.options import ArchiveOptions, FitsCubeOptions
-=======
-from flint.options import ArchiveOptions
 from flint.peel.jolly import TukeyTractorOptions
->>>>>>> f055f474
 from flint.peel.potato import PotatoPeelOptions
 from flint.selfcal.casa import GainCalOptions
 from flint.source_finding.aegean import AegeanOptions, BANEOptions
@@ -47,11 +43,8 @@
     "bane": BANEOptions,
     "aegean": AegeanOptions,
     "potatopeel": PotatoPeelOptions,
-<<<<<<< HEAD
     "fitscube": FitsCubeOptions,
-=======
     "tukeytractor": TukeyTractorOptions,
->>>>>>> f055f474
 }
 POLARISATION_MAPPING = {
     "total": "i",
