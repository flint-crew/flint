--- conflicted
+++ resolved
@@ -609,11 +609,7 @@
     }
     wsclean_rounds = {
         1: {
-<<<<<<< HEAD
             "size": 7144,
-=======
-            "size": 6144,
->>>>>>> 69a13df7
             "multiscale": True,
             "minuv_l": 235,
             "auto_mask": 5,
@@ -621,11 +617,7 @@
             "multiscale_scales": (0, 15, 30, 40, 50, 60, 70),
         },
         2: {
-<<<<<<< HEAD
             "size": 7144,
-=======
-            "size": 6144,
->>>>>>> 69a13df7
             "multiscale": True,
             "minuv_l": 235,
             "auto_mask": 4.0,
