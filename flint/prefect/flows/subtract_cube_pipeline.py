"""This is a workflow to subtract a continuum model and image the channel-wise data

Unlike the continuum imaging and self-calibnration pipeline this flow currently
expects that all measurement sets are in the flint format, which means other than
the naming scheme that they have been been preprocessed to place them in the IAU
frame and have had their fields table updated. That is to say that they have
already been preprocessed and fixed.
"""

from __future__ import annotations

from pathlib import Path
from time import sleep

import numpy as np
from configargparse import ArgumentParser
from fitscube.combine_fits import combine_fits
from prefect import flow, task, unmapped

from flint.coadd.linmos import LinmosResult
from flint.configuration import load_and_copy_strategy
from flint.exceptions import FrequencyMismatchError
from flint.logging import logger
from flint.ms import (
    MS,
    consistent_ms_frequencies,
    find_mss,
    get_freqs_from_ms,
    subtract_model_from_data_column,
)
from flint.naming import get_sbid_from_path
from flint.options import (
    AddModelSubtractFieldOptions,
    BaseOptions,
    SubtractFieldOptions,
    add_options_to_parser,
    create_options_from_parser,
)
from flint.prefect.clusters import get_dask_runner
from flint.prefect.common.imaging import (
    convolve_then_linmos,
    task_get_common_beam_from_results,
    task_wsclean_imager,
)


# TODO: The wsclean pol mode conflicts with the addmodel one. Consider opens.
class CrystalBallOptions(BaseOptions):
    """Options related to running crystal ball"""

    attempt_crystalball: bool = False
    """Attempt to predict the model visibilities using ``crystalball``"""
    crystallball_wsclean_pol_mode: list[str] = ["i"]
    """The polarisation of the wsclean model that was generated"""
    row_chunks: int = 0
    "Number of rows of input MS that are processed in a single chunk. If 0 it will be set automatically. Default is 0."
    model_chunks: int = 0
    "Number of sky model components that are processed in a single chunk. If 0 it will be set automatically. Default is 0."


def _check_and_verify_options(
    subtract_field_options: SubtractFieldOptions | None = None,
    addmodel_subtract_field_options: AddModelSubtractFieldOptions | None = None,
    crystalball_subtract_field_options: CrystalBallOptions | None = None,
) -> None:
    """Verify that the options supplied to run the subtract field options make sense"""
    if subtract_field_options:
        assert (
            subtract_field_options.wsclean_container.exists()
            and subtract_field_options.wsclean_container.is_file()
        ), f"{subtract_field_options.wsclean_container=} does not exist or is not a file"
        assert (
<<<<<<< HEAD
            subtract_field_options.yandasoft_container.exists()
            and subtract_field_options.yandasoft_container.is_file()
        ), f"{subtract_field_options.yandasoft_container=} does not exist or is not a file"

    if (
        addmodel_subtract_field_options
        and addmodel_subtract_field_options.attempt_addmodel
    ):
        assert (
            addmodel_subtract_field_options.calibrate_container is not None
        ), "Calibrate container path is needede for addmodel"
        assert (
            addmodel_subtract_field_options.calibrate_container.exists()
            and addmodel_subtract_field_options.calibrate_container.is_file()
        ), f"Calibrate container {addmodel_subtract_field_options.calibrate_container} is not a file"
        assert (
            addmodel_subtract_field_options.addmodel_cluster_config is not None
        ), f"{addmodel_subtract_field_options.addmodel_cluster_config=}, which should not happen"

    if addmodel_subtract_field_options and crystalball_subtract_field_options:
        assert (
            sum(
                [
                    addmodel_subtract_field_options.attempt_addmodel,
                    crystalball_subtract_field_options.attempt_crystalball,
                ]
            )
            <= 1
        ), "Both addmodel and crystallball selected. This surely can not be right. "
=======
            options.yandasoft_container.exists()
            and options.yandasoft_container.is_file()
        ), f"{options.yandasoft_container=} does not exist or is not a file"
    if isinstance(options, AddModelSubtractFieldOptions):
        if options.attempt_addmodel:
            assert options.calibrate_container is not None, (
                "Calibrate container path is needede for addmodel"
            )
            assert (
                options.calibrate_container.exists()
                and options.calibrate_container.is_file()
            ), f"Calibrate container {options.calibrate_container} is not a file"
>>>>>>> 0e35db2b


def find_mss_to_image(
    mss_parent_path: Path,
    expected_ms_count: int | None = None,
    data_column: str = "CORRECTED_DATA",
    model_column: str = "MODEL_DATA",
) -> tuple[MS, ...]:
    """Search for MSs to image. See ``flint.ms.find_mss`` for further details.

    Args:
        mss_parent_path (Path): Path to search for MSs in
        expected_ms_count (Optional[int], optional): Expected number of measurement sets to find. Defaults to None.
        data_column (str, optional): The nominated data column that should eb set. Defaults to "CORRECTED_DATA".
        model_column (str, optional): The nominated model data column that should be set. Defaults to "MODEL_DATA".

    Returns:
        Tuple[MS, ...]: Collect of MSs
    """
    science_mss = find_mss(
        mss_parent_path=mss_parent_path,
        expected_ms_count=expected_ms_count,
        data_column=data_column,
        model_column=model_column,
    )
    logger.info(f"Found {science_mss=}")
    return science_mss


def find_and_setup_mss(
    science_path_or_mss: Path | tuple[MS, ...],
    expected_ms_count: int,
    data_column: str,
) -> tuple[MS, ...]:
    """Search for MSs in a directory and, if necessary, perform checks around
    their consistency. If the input data appear to be collection of MSs already
    assume they have already been set and checked for consistency.

    Args:
        science_path_or_mss (Union[Path, List[MS, ...]]): Path to search or existing MSs
        expected_ms_count (int): Expected number of MSs to find
        data_column (str): The data column to nominate if creating MSs after searching

    Raises:
        FrequencyMismatchError: Raised when frequency information is not consistent

    Returns:
        Tuple[MS, ...]: Collection of MSs
    """

    if isinstance(science_path_or_mss, (list, tuple)):
        logger.info("Already loaded MSs")
        return tuple(sms for sms in science_path_or_mss)

    # Find the MSs
    # - optionally untar?
    science_mss = find_mss_to_image(
        mss_parent_path=science_path_or_mss,
        expected_ms_count=expected_ms_count,
        data_column=data_column,
    )

    # 2 - ensure matchfing frequencies over channels
    consistent_frequencies_across_mss = consistent_ms_frequencies(mss=science_mss)
    if not consistent_frequencies_across_mss:
        logger.critical("Mismatch in frequencies among provided MSs")
        raise FrequencyMismatchError("There is a mismatch in frequencies")

    return science_mss


task_subtract_model_from_ms = task(subtract_model_from_data_column)


@task
def task_crystalball_to_ms(ms: MS, crystalball_options: CrystalBallOptions) -> MS:
    """Predict model visibilities into a measurement set using a previously constructed
    blackboard sky model. See ``wsclean -save-source-list`. This used the ``crystalball``
    python package, which under the hood taps into the same dask task runner running
    this flow.

    Visibilities are predicted into the MS's ``MODEL_DATA`` column.

    Args:
        ms (MS): The measurement set where model visibilities will be predicted into.
        crystalball_options (CrystalBallOptions): Options around the crystal ball operation

    Returns:
        MS: An updated MS with the model column set
    """
    from crystalball.crystalball import predict
    from prefect_dask import get_dask_client

    from flint.imager.wsclean import get_wsclean_output_source_list_path
    from flint.prefect.helpers import enable_loguru_support

    # crystalball uses loguru. We want to try to attach a handler
    enable_loguru_support()

    for idx, pol in enumerate(crystalball_options.crystallball_wsclean_pol_mode):
        wsclean_source_list_path = get_wsclean_output_source_list_path(
            name_path=ms.path, pol=pol
        )
        assert (
            wsclean_source_list_path.exists()
        ), f"{wsclean_source_list_path=} was requested, but does not exist"

        with get_dask_client() as client:
            predict(
                ms=str(ms.path),
                sky_model=str(wsclean_source_list_path),
                client=client,
                row_chunks=crystalball_options.row_chunks,
                model_chunks=crystalball_options.model_chunks,
            )

    return ms.with_options(model_column="MODEL_DATA")


@task
def task_addmodel_to_ms(
    ms: MS,
    addmodel_subtract_options: AddModelSubtractFieldOptions,
) -> MS:
    from flint.calibrate.aocalibrate import AddModelOptions, add_model
    from flint.imager.wsclean import get_wsclean_output_source_list_path

    logger.info(f"Searching for wsclean source list for {ms.path}")
    for idx, pol in enumerate(addmodel_subtract_options.wsclean_pol_mode):
        wsclean_source_list_path = get_wsclean_output_source_list_path(
            name_path=ms.path, pol=pol
        )
        assert wsclean_source_list_path.exists(), (
            f"{wsclean_source_list_path=} was requested, but does not exist"
        )

        # This should attempt to add model of different polarisations together.
        # But to this point it is a future proof and is not tested.
        addmodel_options = AddModelOptions(
            model_path=wsclean_source_list_path,
            ms_path=ms.path,
            mode="c" if idx == 0 else "a",
            datacolumn="MODEL_DATA",
        )
        assert addmodel_subtract_options.calibrate_container is not None, (
            f"{addmodel_subtract_options.calibrate_container=}, which should not happen"
        )
        add_model(
            add_model_options=addmodel_options,
            container=addmodel_subtract_options.calibrate_container,
            remove_datacolumn=idx == 0,
        )

    return ms.with_options(model_column="MODEL_DATA")


<<<<<<< HEAD
=======
def task_crystalball_to_ms(ms: MS, crystalball_options: CrystalBallOptions) -> MS:
    from prefect_dask import get_dask_client

    from flint.imager.wsclean import get_wsclean_output_source_list_path

    logger.info(f"Searching for wsclean source list for {ms.path}")
    for idx, pol in enumerate(crystalball_options.wsclean_pol_mode):
        wsclean_source_list_path = get_wsclean_output_source_list_path(
            name_path=ms.path, pol=pol
        )
        assert wsclean_source_list_path.exists(), (
            f"{wsclean_source_list_path=} was requested, but does not exist"
        )

    with get_dask_client():
        logger.info("Running crystalball in prefect dask client")

    return ms


>>>>>>> 0e35db2b
@task
def task_combine_all_linmos_images(
    linmos_commands: list[LinmosResult],
    remove_original_images: bool = False,
    combine_weights: bool = False,
) -> Path:
    output_cube_path = Path("test.fits")

    if combine_weights:
        logger.info("Combining weight fits files")
        images_to_combine = [
            linmos_command.weight_fits for linmos_command in linmos_commands
        ]
        output_suffix = "weight"
    else:
        logger.info("Combining image fits files")
        images_to_combine = [
            linmos_command.image_fits for linmos_command in linmos_commands
        ]
        output_suffix = "linmos"

    logger.info(f"Combining {len(images_to_combine)} FITS files together")

    from flint.naming import create_image_cube_name, create_name_from_common_fields

    assert len(images_to_combine) > 0, "No images to combine"

    base_cube_path = create_name_from_common_fields(in_paths=tuple(images_to_combine))
    output_cube_path = create_image_cube_name(
        image_prefix=base_cube_path, mode="contsub", suffix=output_suffix
    )

    _ = combine_fits(
        file_list=images_to_combine,
        out_cube=output_cube_path,
        max_workers=4,
    )

    if remove_original_images:
        logger.info(f"Removing original {len(images_to_combine)} images")
        for image in images_to_combine:
            logger.info(f"Removing {image=}")
            assert isinstance(image, Path) and image.exists(), (
                f"{image=} does not exist, but it should"
            )
            image.unlink()
    return Path(output_cube_path)


@flow
def flow_addmodel_to_mss(
    science_path_or_mss: Path | tuple[MS, ...],
    addmodel_subtract_field_options: AddModelSubtractFieldOptions,
    expected_ms: int,
    data_column: str,
) -> tuple[MS, ...]:
    """Separate flow to perform the potentially expensive model prediction
    into MSs"""
    _check_and_verify_options(
        addmodel_subtract_field_options=addmodel_subtract_field_options
    )

    # Get the MSs that will have their model added to
    science_mss = find_and_setup_mss(
        science_path_or_mss=science_path_or_mss,
        expected_ms_count=expected_ms,
        data_column=data_column,
    )
    science_mss = task_addmodel_to_ms.map(
        ms=science_mss,
        addmodel_subtract_options=unmapped(addmodel_subtract_field_options),
    )

    return science_mss


@flow
def flow_subtract_cube(
    science_path: Path,
    subtract_field_options: SubtractFieldOptions,
    addmodel_subtract_field_options: AddModelSubtractFieldOptions,
    crystalball_subtract_field_options: CrystalBallOptions,
) -> None:
    strategy = load_and_copy_strategy(
        output_split_science_path=science_path,
        imaging_strategy=subtract_field_options.imaging_strategy,
    )
    _check_and_verify_options(
        subtract_field_options=subtract_field_options,
        addmodel_subtract_field_options=addmodel_subtract_field_options,
        crystalball_subtract_field_options=crystalball_subtract_field_options,
    )

    # Find the MSs
    # - optionally untar?
    science_mss = find_and_setup_mss(
        science_path_or_mss=science_path,
        expected_ms_count=subtract_field_options.expected_ms,
        data_column=subtract_field_options.data_column,
    )

    # 2.5 - Continuum subtract if requested

    freqs_mhz = get_freqs_from_ms(ms=science_mss[0]) / 1e6
    logger.info(
        f"Considering {len(freqs_mhz)} frequencies from {len(science_mss)} channels, minimum {np.min(freqs_mhz)}-{np.max(freqs_mhz)}"
    )
    if len(freqs_mhz) > 20 and subtract_field_options.stagger_delay_seconds is None:
        logger.critical(
            f"{len(freqs_mhz)} channels and no stagger delay set! Consider setting a stagger delay"
        )

    if addmodel_subtract_field_options.attempt_addmodel:
<<<<<<< HEAD
        assert (
            addmodel_subtract_field_options.addmodel_cluster_config is not None
        ), f"{addmodel_subtract_field_options.addmodel_cluster_config=}, which should not happen"
=======
        # science_mss = task_addmodel_to_ms.map(
        #     ms=science_mss,
        #     addmodel_subtract_options=unmapped(addmodel_subtract_field_options),
        # )
        assert addmodel_subtract_field_options.addmodel_cluster_config is not None, (
            f"{addmodel_subtract_field_options.addmodel_cluster_config=}, which should not happen"
        )
>>>>>>> 0e35db2b
        addmodel_dask_runner = get_dask_runner(
            cluster=addmodel_subtract_field_options.addmodel_cluster_config
        )
        science_mss = flow_addmodel_to_mss.with_options(
            task_runner=addmodel_dask_runner, name="Predict -- Addmodel"
        )(
            science_path_or_mss=science_mss,
            addmodel_subtract_field_options=addmodel_subtract_field_options,
            expected_ms=subtract_field_options.expected_ms,
            data_column=subtract_field_options.data_column,
        )

    if crystalball_subtract_field_options.attempt_crystalball:
        logger.info("Attempting to peer into the crystalball, me'hearty")
        science_mss = task_crystalball_to_ms.map(
            ms=science_mss,
            crystalball_options=unmapped(crystalball_subtract_field_options),
        )

    if subtract_field_options.attempt_subtract:
        science_mss = task_subtract_model_from_ms.map(
            ms=science_mss,
            data_column=subtract_field_options.subtract_data_column,
            update_tracked_column=True,
        )

    channel_parset_list = []
    for channel, freq_mhz in enumerate(freqs_mhz):
        logger.info(f"Imaging {channel=} {freq_mhz=}")
        channel_range = (channel, channel + 1)
        channel_wsclean_cmds = task_wsclean_imager.with_options(retries=2).map(
            in_ms=science_mss,
            wsclean_container=subtract_field_options.wsclean_container,
            channel_range=unmapped(channel_range),
            strategy=unmapped(strategy),
            mode="wsclean",
            operation="subtractcube",
        )
        channel_beam_shape = task_get_common_beam_from_results.submit(
            wsclean_results=channel_wsclean_cmds,
            cutoff=subtract_field_options.beam_cutoff,
            filter_str="image.",
        )
        channel_parset = convolve_then_linmos(
            wsclean_results=channel_wsclean_cmds,
            beam_shape=channel_beam_shape,
            linmos_suffix_str=None,
            field_options=subtract_field_options,
            convol_mode="image",
            convol_filter="image.",
            convol_suffix_str="optimal.conv",
            trim_linmos_fits=False,  # This is necessary to ensure all images have same pixel-coordinates
            remove_original_images=True,
            cleanup_linmos=True,
        )
        channel_parset_list.append(channel_parset)

        if subtract_field_options.stagger_delay_seconds:
            sleep(subtract_field_options.stagger_delay_seconds)

    # 4 - cube concatenated each linmos field together to single file
    task_combine_all_linmos_images.submit(
        linmos_commands=channel_parset_list, remove_original_images=True
    )
    task_combine_all_linmos_images.submit(
        linmos_commands=channel_parset_list,
        remove_original_images=True,
        combine_weights=True,
    )

    return


def setup_run_subtract_flow(
    science_path: Path,
    subtract_field_options: SubtractFieldOptions,
    addmodel_subtract_field_options: AddModelSubtractFieldOptions,
    crystalball_subtract_field_options: CrystalBallOptions,
    cluster_config: Path,
) -> None:
    logger.info(f"Processing {science_path=}")
    science_sbid = get_sbid_from_path(path=science_path)

    dask_runner = get_dask_runner(cluster=cluster_config)

    flow_subtract_cube.with_options(
        task_runner=dask_runner, name=f"Subtract Cube Pipeline -- {science_sbid}"
    )(
        science_path=science_path,
        subtract_field_options=subtract_field_options,
        addmodel_subtract_field_options=addmodel_subtract_field_options,
        crystalball_subtract_field_options=crystalball_subtract_field_options,
    )


def get_parser() -> ArgumentParser:
    parser = ArgumentParser(description=__doc__)
    parser.add_argument(
        "--cli-config", is_config_file=True, help="Path to configuration file"
    )
    parser.add_argument(
        "science_path",
        type=Path,
        help="Path to the directory containing the beam-wise measurement sets",
    )
    parser.add_argument(
        "--cluster-config",
        type=str,
        default="petrichor",
        help="Path to a cluster configuration file, or a known cluster name. ",
    )

    parser = add_options_to_parser(parser=parser, options_class=SubtractFieldOptions)
    parser = add_options_to_parser(
        parser=parser, options_class=AddModelSubtractFieldOptions
    )
    parser = add_options_to_parser(parser=parser, options_class=CrystalBallOptions)

    return parser


def cli() -> None:
    parser = get_parser()

    args = parser.parse_args()

    subtract_field_options = create_options_from_parser(
        parser_namespace=args, options_class=SubtractFieldOptions
    )
    addmodel_subtract_field_options = create_options_from_parser(
        parser_namespace=args, options_class=AddModelSubtractFieldOptions
    )
    crystalball_options = create_options_from_parser(
        parser_namespace=args, options_class=CrystalBallOptions
    )

    if addmodel_subtract_field_options.addmodel_cluster_config is None:
        addmodel_subtract_field_options.with_options(
            addmodel_cluster_config=args.cluster_config
        )

    setup_run_subtract_flow(
        science_path=args.science_path,
        subtract_field_options=subtract_field_options,
        addmodel_subtract_field_options=addmodel_subtract_field_options,
        crystalball_subtract_field_options=crystalball_options,
        cluster_config=args.cluster_config,
    )


if __name__ == "__main__":
    cli()<|MERGE_RESOLUTION|>--- conflicted
+++ resolved
@@ -68,27 +68,32 @@
         assert (
             subtract_field_options.wsclean_container.exists()
             and subtract_field_options.wsclean_container.is_file()
-        ), f"{subtract_field_options.wsclean_container=} does not exist or is not a file"
+        ), (
+            f"{subtract_field_options.wsclean_container=} does not exist or is not a file"
+        )
         assert (
-<<<<<<< HEAD
             subtract_field_options.yandasoft_container.exists()
             and subtract_field_options.yandasoft_container.is_file()
-        ), f"{subtract_field_options.yandasoft_container=} does not exist or is not a file"
+        ), (
+            f"{subtract_field_options.yandasoft_container=} does not exist or is not a file"
+        )
 
     if (
         addmodel_subtract_field_options
         and addmodel_subtract_field_options.attempt_addmodel
     ):
-        assert (
-            addmodel_subtract_field_options.calibrate_container is not None
-        ), "Calibrate container path is needede for addmodel"
+        assert addmodel_subtract_field_options.calibrate_container is not None, (
+            "Calibrate container path is needede for addmodel"
+        )
         assert (
             addmodel_subtract_field_options.calibrate_container.exists()
             and addmodel_subtract_field_options.calibrate_container.is_file()
-        ), f"Calibrate container {addmodel_subtract_field_options.calibrate_container} is not a file"
-        assert (
-            addmodel_subtract_field_options.addmodel_cluster_config is not None
-        ), f"{addmodel_subtract_field_options.addmodel_cluster_config=}, which should not happen"
+        ), (
+            f"Calibrate container {addmodel_subtract_field_options.calibrate_container} is not a file"
+        )
+        assert addmodel_subtract_field_options.addmodel_cluster_config is not None, (
+            f"{addmodel_subtract_field_options.addmodel_cluster_config=}, which should not happen"
+        )
 
     if addmodel_subtract_field_options and crystalball_subtract_field_options:
         assert (
@@ -100,20 +105,6 @@
             )
             <= 1
         ), "Both addmodel and crystallball selected. This surely can not be right. "
-=======
-            options.yandasoft_container.exists()
-            and options.yandasoft_container.is_file()
-        ), f"{options.yandasoft_container=} does not exist or is not a file"
-    if isinstance(options, AddModelSubtractFieldOptions):
-        if options.attempt_addmodel:
-            assert options.calibrate_container is not None, (
-                "Calibrate container path is needede for addmodel"
-            )
-            assert (
-                options.calibrate_container.exists()
-                and options.calibrate_container.is_file()
-            ), f"Calibrate container {options.calibrate_container} is not a file"
->>>>>>> 0e35db2b
 
 
 def find_mss_to_image(
@@ -217,9 +208,9 @@
         wsclean_source_list_path = get_wsclean_output_source_list_path(
             name_path=ms.path, pol=pol
         )
-        assert (
-            wsclean_source_list_path.exists()
-        ), f"{wsclean_source_list_path=} was requested, but does not exist"
+        assert wsclean_source_list_path.exists(), (
+            f"{wsclean_source_list_path=} was requested, but does not exist"
+        )
 
         with get_dask_client() as client:
             predict(
@@ -270,29 +261,6 @@
     return ms.with_options(model_column="MODEL_DATA")
 
 
-<<<<<<< HEAD
-=======
-def task_crystalball_to_ms(ms: MS, crystalball_options: CrystalBallOptions) -> MS:
-    from prefect_dask import get_dask_client
-
-    from flint.imager.wsclean import get_wsclean_output_source_list_path
-
-    logger.info(f"Searching for wsclean source list for {ms.path}")
-    for idx, pol in enumerate(crystalball_options.wsclean_pol_mode):
-        wsclean_source_list_path = get_wsclean_output_source_list_path(
-            name_path=ms.path, pol=pol
-        )
-        assert wsclean_source_list_path.exists(), (
-            f"{wsclean_source_list_path=} was requested, but does not exist"
-        )
-
-    with get_dask_client():
-        logger.info("Running crystalball in prefect dask client")
-
-    return ms
-
-
->>>>>>> 0e35db2b
 @task
 def task_combine_all_linmos_images(
     linmos_commands: list[LinmosResult],
@@ -406,19 +374,9 @@
         )
 
     if addmodel_subtract_field_options.attempt_addmodel:
-<<<<<<< HEAD
-        assert (
-            addmodel_subtract_field_options.addmodel_cluster_config is not None
-        ), f"{addmodel_subtract_field_options.addmodel_cluster_config=}, which should not happen"
-=======
-        # science_mss = task_addmodel_to_ms.map(
-        #     ms=science_mss,
-        #     addmodel_subtract_options=unmapped(addmodel_subtract_field_options),
-        # )
         assert addmodel_subtract_field_options.addmodel_cluster_config is not None, (
             f"{addmodel_subtract_field_options.addmodel_cluster_config=}, which should not happen"
         )
->>>>>>> 0e35db2b
         addmodel_dask_runner = get_dask_runner(
             cluster=addmodel_subtract_field_options.addmodel_cluster_config
         )
