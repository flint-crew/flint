"""Operations related to measurement sets
"""
from __future__ import (
    annotations,
)  # Used for mypy/pylance to like the return type of MS.with_options
from shutil import rmtree
from argparse import ArgumentParser
from os import PathLike
from pathlib import Path
from typing import List, NamedTuple, Optional, Union
from contextlib import contextmanager

import numpy as np
from casacore.tables import table, taql
from fixms.fix_ms_corrs import fix_ms_corrs
from fixms.fix_ms_dir import fix_ms_dir

from flint.logging import logger
from flint.utils import rsync_copy_directory


class MS(NamedTuple):
    """Helper to keep tracked of measurement set information"""

    path: Path
    """Path to the measurement set that is being represented"""
    column: Optional[str] = None
    """Column that should be operated against"""
    beam: Optional[int] = None
    """The beam ID of the MS within an ASKAP field"""
    field: Optional[str] = None
    """The field name  of the data"""
    model_column: Optional[str] = None
    """The column name of the most recently MODEL data"""

    def get_field_id_for_field(self, field_name: str) -> Union[int, None]:
        """Return the FIELD_ID for an elected field in a measurement set. See
        `flink.ms.get_field_id_for_field` for full details.
        """

        return get_field_id_for_field(ms=self, field_name=field_name)

    @classmethod
    def cast(cls, ms: Union[MS, Path]) -> MS:
        """Create a MS instance, if necessary, given eith a Path or MS.

        Args:
            ms (Union[MS, Path]): The input type to consider

        Returns:
            MS: A normalised MS
        """
        ms = ms if isinstance(ms, MS) else MS(path=ms)

        return ms

    def with_options(self, **kwargs) -> MS:
        """Create a new MS instance with keywords updated

        Returns:
            MS: New MS instance with updated attributes
        """
        # TODO: Update the signature to have the actual attributes to
        # help keep mypy and other linters happy
        as_dict = self._asdict()
        as_dict.update(kwargs)

        return MS(**as_dict)


class MSSummary(NamedTuple):
    """Small structure to contain overview of a MS"""

    unflagged: int
    """Number of unflagged records"""
    flagged: int
    """Number of flagged records"""
    fields: List[str]
    """Collection of unique field names from the FIELDS table"""
    ants: List[int]
    """Collection of unique antennas"""
    beam: int
    """The ASKAP beam number of the measurement set"""


# TODO: Some common MS validation functions?
# - list / number of fields
# - new name function (using names / beams)
# - check to see if fix_ms_dir / fix_ms_corrs
# - delete column/rename column


@contextmanager
def critical_ms_interaction(
    input_ms: Path, copy: bool = False, suffix: str = ".critical"
):
    """A context manager that can be used to register a measurement set as
    entering a critical segment, i.e. phase rotation. If this stage were to
    fail, then future operations against said measurement set might be
    nonsense. This mechanism is intended to make it clear that the measurement
    set is in a dangerous part of code.

    Failure to return the MS to its orignal name (or rename the copy) highlights
    this failed stage.

    Args:
        input_ms (Path): The measurement set to monitor.
        copy (bool, optional): If True, a copy of the MS is made with the suffix supplied. Otherwise, the MS is siomply renamed. Defaults to False.
        suffix (str, optional): Suffix indicating the MS is in the dangerous stage. Defaults to '.critical'.

    Yields:
        Path: Resource location of the measurement set being processed
    """
    input_ms = Path(input_ms)
    output_ms: Path = Path(input_ms.with_suffix(suffix))

    # Make sure that the measurement set to preserve exists, and there is not already
    # a target output measurement set already on disk. This second check would be
    # useful in copy==True mode, ya seadog
    assert input_ms.exists(), f"The input measurement set {input_ms} does not exist. "
    assert (
        not output_ms.exists()
    ), f"The output measurement set {output_ms} already exists. "

    if copy:
        rsync_copy_directory(target_path=input_ms, out_path=output_ms)
    else:
        input_ms.rename(target=output_ms)

    try:
        yield output_ms
    except Exception as e:
        logger.error(
            f"An error occured when interacting with {input_ms} during a critical stage. "
        )
        raise e

    # If we get to here, things worked successfully, and we
    # should return things back to normal.
    if copy:
        rmtree(input_ms)
        output_ms.rename(input_ms)
    else:
        output_ms.rename(target=input_ms)


def get_field_id_for_field(ms: Union[MS, Path], field_name: str) -> Union[int, None]:
    """Return the FIELD_ID for an elected field in a measurement set

    Args:
        ms (Union[MS, Path]): The measurement set to inspect
        field_name (str): The desired name of the field to find the FIELD_ID for

    Raises:
        ValueError: Raised when more than one unique FIELD_ID is found for a single field

    Returns:
        Union[int, None]: The FIELD_ID as an `int` if the field is found. `None` if
        it is not found.
    """
    ms_path = ms if isinstance(ms, Path) else ms.path

    with table(f"{str(ms_path)}/FIELD", readonly=True, ack=False) as tab:
        # The ID is _position_ of the matching row in the table.
        field_names = tab.getcol("NAME")
        field_idx = np.argwhere([fn == field_name for fn in field_names])[0]

        if len(field_idx) == 0:
            return None
        elif len(field_idx) > 1:
            raise ValueError(
                f"More than one matching field name found. This should not happen. {field_name=} {field_names=}"
            )

        field_idx = field_idx[0]
        logger.info(f"{field_name} FIELD_ID is {field_idx}")

    return field_idx


def get_beam_from_ms(ms: Union[MS, Path]) -> int:
    """Lookup the ASKAP beam number from a measurement set.

    Args:
        ms (Union[MS, Path]): The measurement set to inspect. If `MS`, the attached path is used.

    Returns:
        int: The beam ID number
    """
    ms_path = ms if isinstance(ms, Path) else ms.path

    with table(str(ms_path), readonly=True, ack=False) as tab:
        uniq_beams = sorted(list(set(tab.getcol("FEED1"))))

    assert (
        len(uniq_beams) == 1
    ), f"Expected {str(ms_path)} to contain a single beam, found {len(uniq_beams)}: {uniq_beams=}"

    return uniq_beams[0]


def get_freqs_from_ms(ms: Union[MS, Path]) -> np.ndarray:
    """Return the frequencies observed from an ASKAP Meaurement set.
    Some basic checks are performed to ensure they conform to some
    expectations.

    Args:
        ms (Union[MS, Path]): Measurement set to inspect

    Returns:
        np.ndarray: A squeeze array of frequencies, in Hertz.
    """
    ms = MS.cast(ms)

    with table(f"{str(ms.path)}/SPECTRAL_WINDOW", readonly=True, ack=False) as tab:
        freqs = tab.getcol("CHAN_FREQ")

    freqs = np.squeeze(freqs)
    assert (
        len(freqs.shape) == 1
    ), f"Frequency axis has dimensionality greater than one. Not expecting that. {len(freqs.shape)}"

    return freqs


def describe_ms(ms: Union[MS, Path], verbose: bool = True) -> MSSummary:
    """Print some basic information from the inpute measurement set.

    Args:
        ms (Union[MS,Path]): Measurement set to inspect
        verbose (bool, optional): Log MS options to the flint logger

    Returns:
        MSSummary: Brief overview of the MS.

    """
    ms = MS(path=ms) if isinstance(ms, Path) else ms

    with table(str(ms.path), readonly=True, ack=False) as tab:
        colnames = tab.colnames()

        flags = tab.getcol("FLAG")
        flagged = np.sum(flags == True)
        unflagged = np.sum(flags == False)
        total = np.prod(flags.shape)

        uniq_ants = sorted(list(set(tab.getcol("ANTENNA1"))))

    with table(f"{ms.path}/FIELD", readonly=True, ack=False) as tab:
        uniq_fields = list(set(tab.getcol("NAME")))

    beam_no = get_beam_from_ms(ms=ms)

    if verbose:
        logger.info(f"Inspecting {ms.path}.")
        logger.info(f"Contains: {colnames}")

        logger.info(f"{flagged} of {total} flagged ({flagged/total*100.:.4f}%). ")
        logger.info(f"{len(uniq_ants)} unique antenna: {uniq_ants}")
        logger.info(f"Unique fields: {uniq_fields}")

    return MSSummary(
        flagged=flagged,
        unflagged=unflagged,
        fields=uniq_fields,
        ants=uniq_ants,
        beam=beam_no,
    )


def split_by_field(
    ms: Union[MS, Path], field: Optional[str] = None, out_dir: Optional[Path] = None
) -> List[MS]:
    """Attempt to split an input measurement set up by the unique FIELDs recorded

    Args:
        ms (Union[MS, Path]): Input measurement sett to split into smaller MSs by field name
        field (Optional[str], optional): Desired field to extract. If None, all are split. Defaults to None.
        out_dir (Optional[Path], optional): Output directory to write the fresh MSs to. If None, write to same directory as
        parent MS. Defaults to None.

    Returns:
        List[MS]: The output MSs split by their field name.
    """
    ms = MS.cast(ms)

    # TODO: Split describe_ms up so can get just fiels
    ms_summary = describe_ms(ms, verbose=False)

    logger.info(f"Collecting field names and corresponding FIELD_IDs")
    fields = [field] if field else ms_summary.fields
    field_idxs = [get_field_id_for_field(ms=ms, field_name=field) for field in fields]

    out_mss: List[MS] = []

    ms_out_dir: Path = Path(out_dir) if out_dir is not None else ms.path.parent
    logger.info(f"Will write output MSs to {ms_out_dir}.")

    if not ms_out_dir.exists():
        try:
            logger.info(f"Creating {ms_out_dir}.")
            ms_out_dir.mkdir(parents=True)
        except Exception as e:
            logger.warn(e)
            pass  # Incase above fails due to race condition

    logger.info(f"Opening {ms.path}. ")
    with table(str(ms.path), ack=False) as tab:
        for split_name, split_idx in zip(fields, field_idxs):
            logger.info(f"Selecting FIELD={split_name}")
            sub_ms = taql(f"select * from $tab where FIELD_ID=={split_idx}")

<<<<<<< HEAD
            out_path = (
                ms_out_dir
                / ms.path.with_suffix(f".{split_name}.ms").name
            )
=======
            out_path = ms_out_dir / ms.path.with_suffix(f".{split_name}.ms").name
>>>>>>> 8721edfb

            logger.info(f"Writing {str(out_path)} for {split_name}")
            sub_ms.copy(str(out_path), deep=True)

            out_mss.append(MS(path=out_path, beam=get_beam_from_ms(out_path)))

    return out_mss


def check_column_in_ms(
    ms: Union[MS, str, PathLike],
    column: Optional[str] = None,
    sub_table: Optional[str] = None,
) -> bool:
    """Checks to see whether a column exists in an MS. If `column` is provided this
    is checked. It `column` is None, then the MS.column is specified. If both are
    `None` then an error is raised.

    Args:
        ms (Union[MS, str, PathLike]): The measurement set to check. Will attempt to cast to Path.
        column (Optional[str], optional): The column to check for. Defaults to None. sub_table (Optional[str], optional): A sub-table of the measurement set to inspect. If `None` the main table is examined. Defaults to None.

    Raises:
        ValueError: Raised when both `column` and `ms.column` are None.

    Returns:
        bool: Whether the column exists in the measurement set.
    """

    check_col = column
    if isinstance(ms, MS):
        logger.debug(f"{ms.column=} {column=}")
        check_col = column if column is not None else ms.column

    if check_col is None:
        raise ValueError(f"No column to check specified: {ms} {column=}.")

    ms_path = ms.path if isinstance(ms, MS) else Path(ms)
    check_table = str(ms_path) if sub_table is None else f"{str(ms_path)}/{sub_table}"

    logger.debug(f"Checking for {check_col} in {check_table}")
    with table(check_table, readonly=True) as tab:
        tab_cols = tab.colnames()
        logger.debug(f"{ms_path} contains columns={tab_cols}.")
        result = check_col in tab_cols

    return result


def consistent_ms(ms1: MS, ms2: MS) -> bool:
    """Perform some basic consistency checks to ensure MS1 can
    be combined with MS2. This is important when considering
    candidate AO-style calibration solution files.

    Args:
        ms1 (MS): The first MS to consider
        ms2 (MS): The second MS to consider

    Returns:
        bool: Whether MS1 is consistent with MS2
    """

    logger.info(f"Comparing ms1={str(ms1.path)} to ms2={(ms2.path)}")
    beam1 = get_beam_from_ms(ms=ms1)
    beam2 = get_beam_from_ms(ms=ms2)

    result = True
    reasons = []
    if beam1 != beam2:
        logger.debug(f"Beams are different: {beam1=} {beam2=}")
        reasons.append(f"{beam1=} != {beam2=}")
        result = False

    freqs1 = get_freqs_from_ms(ms=ms1)
    freqs2 = get_freqs_from_ms(ms=ms2)

    if len(freqs1) != len(freqs2):
        logger.debug(f"Length of frequencies differ: {len(freqs1)=} {len(freqs2)=}")
        reasons.append(f"{len(freqs1)=} != {len(freqs2)=}")
        result = False

    min_freqs1, min_freqs2 = np.min(freqs1), np.min(freqs2)
    if min_freqs1 != min_freqs2:
        logger.debug(f"Minimum frequency differ: {min_freqs1=} {min_freqs2=}")
        reasons.append(f"{min_freqs1=} != {min_freqs2=}")
        result = False

    max_freqs1, max_freqs2 = np.max(freqs1), np.max(freqs2)
    if min_freqs1 != min_freqs2:
        logger.debug(f"Maximum frequency differ: {max_freqs1=} {max_freqs2=}")
        reasons.append(f"{max_freqs1=} != {max_freqs2=}")
        result = False

    if not result:
        logger.info(f"{str(ms1.path)} not compatibale with {str(ms2.path)}, {reasons=}")

    return result


def preprocess_askap_ms(
    ms: Union[MS, Path],
    data_column: str = "DATA",
    instrument_column: str = "INSTRUMENT_DATA",
    overwrite: bool = True,
) -> MS:
    """The ASKAP MS stores its data in a way that is not immediatedly accessible
    to other astronomical software, like wsclean or casa. For each measurement set
    the centre of the field is stored, and beam offsets are stored in a separate table.

    Additionally, the correlations stored are more akin to (P, Q) -- they are not
    (X, Y) in the sky reference frame. This function does two things:

    * updates the positions stored so when data are imaged/calibrated the correlations are directed to the correct position
    * will apply a rotation to go from (P, Q) -> (X, Y)

    These corrections are applied to the original MS, and should be
    able to be executed multiple times without accumulating changes.

    Args:
        ms (Union[MS, Path]): The measurement set to update
        data_column (str, optional): The name of the data column to correct. This will first be renamed to the value specified by `instrument_column` before being corrected. Defaults to 'DATA'.
        instrument_column (str, optional): The name of the column that will hold the original `data_column` data. Defaults to 'INSTRUMENT_DATA'
        overwrite (bool, optional): If the `instrument_column` and `data_column` both exist and `overwrite=True` the `data_column` will be overwritten. Otherwise, a `ValueError` is raised. Defaults to True.

    Returns:
        MS: An updated measurement set with the corrections applied.
    """
    ms = MS.cast(ms)

    assert (
        data_column != instrument_column
    ), f"Received matching column names: {data_column=} {instrument_column=}"

    logger.info(
        f"Will be running ASKAP MS conversion operations against {str(ms.path)}."
    )
    logger.info(f"Correcting directions. ")

    with table(str(ms.path), ack=False, readonly=False) as tab:
        colnames = tab.colnames()
        if data_column not in colnames:
            raise ValueError(
                f"Column {data_column} not found in {str(ms.path)}. Columns found: {colnames}"
            )
        if all([col in colnames for col in (data_column, instrument_column)]):
            msg = f"Column {instrument_column} already in {str(ms.path)}. Already corrected?"
            if not overwrite:
                raise ValueError(msg)

        if data_column in colnames and instrument_column not in colnames:
            logger.info(f"Renaming {data_column} to {instrument_column}.")
            tab.renamecol(data_column, instrument_column)

    logger.info(f"Correcting the field table. ")
    fix_ms_dir(ms=str(ms.path))
    logger.info(f"Applying roation matrix to correlations. ")
    fix_ms_corrs(
        ms=ms.path, data_column=instrument_column, corrected_data_column=data_column
    )

    return ms.with_options(column=data_column)


def get_parser() -> ArgumentParser:
    parser = ArgumentParser(description="Components to interact with MS")

    subparser = parser.add_subparsers(dest="mode")

    split_parser = subparser.add_parser(
        "split", help="Split an MS based on field name. "
    )

    split_parser.add_argument("ms", type=Path, help="MS to split based on fields. ")
    split_parser.add_argument(
        "--ms-out-dir",
        type=Path,
        default=None,
        help="Location to write the output MSs to. ",
    )

    preprocess_parser = subparser.add_parser(
        "preprocess",
        help="Apply preprocessing operations to the ASKAP MS so it can be used outside of yandasoft",
    )

    preprocess_parser.add_argument("ms", type=Path, help="Measurement set to correct. ")

    compatible_parser = subparser.add_parser(
        "compatible", help="Some basic checks to ensure ms1 is consistent with ms2."
    )
    compatible_parser.add_argument(
        "ms1", type=Path, help="The first measurement set to consider. "
    )
    compatible_parser.add_argument(
        "ms2", type=Path, help="The second measurement set to consider. "
    )

    return parser


def cli() -> None:
    import logging

    logger.setLevel(logging.INFO)

    parser = get_parser()

    args = parser.parse_args()

    if args.mode == "split":
        split_by_field(ms=args.ms, out_dir=args.ms_out_dir)
    if args.mode == "preprocess":
        preprocess_askap_ms(ms=args.ms)
    if args.mode == "compatible":
        res = consistent_ms(ms1=MS(path=args.ms1), ms2=MS(path=args.ms2))
        if res:
            logger.info(f"{args.ms1} is compatible with {args.ms2}")
        else:
            logger.info(f"{args.ms1} is not compatible with {args.ms2}")


if __name__ == "__main__":
    cli()<|MERGE_RESOLUTION|>--- conflicted
+++ resolved
@@ -310,14 +310,7 @@
             logger.info(f"Selecting FIELD={split_name}")
             sub_ms = taql(f"select * from $tab where FIELD_ID=={split_idx}")
 
-<<<<<<< HEAD
-            out_path = (
-                ms_out_dir
-                / ms.path.with_suffix(f".{split_name}.ms").name
-            )
-=======
             out_path = ms_out_dir / ms.path.with_suffix(f".{split_name}.ms").name
->>>>>>> 8721edfb
 
             logger.info(f"Writing {str(out_path)} for {split_name}")
             sub_ms.copy(str(out_path), deep=True)
