--- conflicted
+++ resolved
@@ -512,11 +512,7 @@
         "--window",
         type=float,
         default=1800.0,
-<<<<<<< HEAD
         help="Time window in seconds around sunrise/sunset to flag. Will flag everything in sunrise(sunset) +/- window, meaning the entire window is twice this size. Defaults to 1800 seconds (30 minutes)."
-=======
-        help="Time window in seconds around sunrise/sunset to flag",
->>>>>>> feb98b93
     )
     twilight_parser.add_argument(
         "--which",
