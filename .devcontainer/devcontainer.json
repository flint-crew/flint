--- conflicted
+++ resolved
@@ -10,26 +10,16 @@
 		"options": [
 			"--platform=linux/x86_64"
 		]
-<<<<<<< HEAD
-	},
-=======
 	}
->>>>>>> dd7e5f35
 	// Features to add to the dev container. More info: https://containers.dev/features.
 	// "features": {
 	// 	"ghcr.io/rocker-org/devcontainer-features/apt-packages:1": {
 	// 		"packages": "curl,nano,rsync"
 	// 	}
 	// },
-<<<<<<< HEAD
-	"mounts": [
-		"source=${localEnv:HOME}${localEnv:USERPROFILE},target=/host-home-folder,type=bind,consistency=cached"
-	]
-=======
 	// "mounts": [
 	// 	"source=${localEnv:HOME}${localEnv:USERPROFILE},target=/host-home-folder,type=bind,consistency=cached"
 	// ]
->>>>>>> dd7e5f35
 	// Use 'forwardPorts' to make a list of ports inside the container available locally.
 	// "forwardPorts": [],
 	// Uncomment the next line to run commands after the container is created.
