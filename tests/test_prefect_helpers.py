--- conflicted
+++ resolved
@@ -23,11 +23,5 @@
     error, though whether it still works is a completely different
     question!"""
 
-<<<<<<< HEAD
-    with prefect_test_harness():
-        with disable_run_logger():
-            assert example_flow() == "JackSparrow"
-=======
     with prefect_test_harness(), disable_run_logger():
-        assert example_flow() == "JackSparrow"
->>>>>>> dd7e5f35
+        assert example_flow() == "JackSparrow"