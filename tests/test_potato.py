"""Some basic checks around the potato peel functionality"""

from __future__ import annotations

from pathlib import Path

import astropy.units as u
import numpy as np
import pytest
from astropy.coordinates import SkyCoord
from astropy.table import Table

from flint.imager.wsclean import WSCleanOptions
from flint.options import MS
from flint.peel.potato import (
    NormalisedSources,
    PotatoConfigCommand,
    PotatoConfigOptions,
    PotatoPeelArguments,
    PotatoPeelCommand,
    PotatoPeelOptions,
    _potato_config_command,
    _potato_peel_command,
    _prepare_potato_options,
    create_run_potato_peel,
    find_sources_to_peel,
    get_source_props_from_table,
    load_known_peel_sources,
    source_within_image_fov,
)
from flint.sky_model import (
    AiryResponse,
    GaussianResponse,
    SincSquaredResponse,
    generate_pb,
)

# TODO: NEED TESTS FOR THE POTATO PEEL OPTIONS


def test_source_in_image_fov():
    """Test to see if source is within an image FoV"""
    # This comes from a test wsclean produced image. Not sure
    # why or how a minus crval1 has come out.
    wcs_dict = dict(
        NAXIS1=8128,
        NAXIS2=8128,
        ORIGIN="WSClean",
        CTYPE1="RA---SIN",
        CRPIX1=4065,
        CRVAL1=-1.722664244157e02,
        CDELT1=-6.944444444444e-04,
        CUNIT1="deg",
        CTYPE2="DEC--SIN",
        CRPIX2=4065,
        CRVAL2=2.625771981318e00,
        CDELT2=6.944444444444e-04,
        CUNIT2="deg",
    )
    center_position = SkyCoord(wcs_dict["CRVAL1"] * u.deg, wcs_dict["CRVAL2"] * u.deg)
    known_tato = SkyCoord("12:29:06 02:03:08", unit=(u.hourangle, u.deg))
    outside_fov = SkyCoord("12:29:06 10:03:08", unit=(u.hourangle, u.deg))

    in_image = source_within_image_fov(
        source_coord=known_tato,
        beam_coord=center_position,
        image_size=wcs_dict["NAXIS1"],
        pixel_scale=wcs_dict["CRVAL1"] * u.deg,
    )

    assert in_image == True  # noqa

    outside_strs = (
        ("12:29:06 10:03:08", False),
        ("12:29:06 8:03:08", False),
        ("12:29:06 6:03:08", False),
        ("12:29:06 5:30:08", False),
        ("12:29:06 5:27:08", False),
        ("12:29:06 5:26:08", True),
    )

    for outside_str, outside_value in outside_strs:
        outside_fov = SkyCoord(outside_str, unit=(u.hourangle, u.deg))
        out_image = source_within_image_fov(
            source_coord=outside_fov,
            beam_coord=center_position,
            image_size=wcs_dict["NAXIS1"],
            pixel_scale=wcs_dict["CDELT1"] * u.deg,
        )

        assert out_image == outside_value


def test_potato_peel_command(ms_example):
    """Test to see if the potato peel command can be generated correctly"""
    ms = MS(path=ms_example, column="DATA")

    # Set up the sources to peel out
    image_options = WSCleanOptions(size=8000, scale="2.5arcsec")
    sources = find_sources_to_peel(ms=ms, image_options=image_options)
    source_props = get_source_props_from_table(table=sources)

    potato_peel_arguments = PotatoPeelArguments(
        ms=ms.path,
        ras=source_props.source_ras,
        decs=source_props.source_decs,
        peel_fovs=source_props.source_fovs,
        n=source_props.source_names,
        image_fov=1.0,
    )
    potato_peel_options = PotatoPeelOptions()

    peel_command = _potato_peel_command(
        ms=ms,
        potato_peel_arguments=potato_peel_arguments,
        potato_peel_options=potato_peel_options,
    )

    assert isinstance(peel_command, PotatoPeelCommand)
    assert peel_command.ms.path == ms.path
    assert isinstance(peel_command.command, str)

    # expected_command = f"hot_potato {str(ms.path)} 1.0000 --ras 83.82499999999999 79.94999999999999 --decs -5.386388888888889 -45.764722222222225 --peel_fovs 0.11850000000000001 0.105 -n Orion_A Pictor_A -solint 30 -calmode P -minpeelflux 0.5 -refant 1 --direct_subtract --intermediate_peels -T peel "
    # assert peel_command.command == expected_command


def test_potato_config_command():
    a = PotatoConfigOptions()
    ex = Path("This/example/SB1234.potato.config")

    command = _potato_config_command(config_path=ex, potato_config_options=a)
    # expected = "peel_configuration.py This/example/SB1234.potato.config --image_size 6148 --image_scale 0.0006944 --image_briggs -1.5 --image_channels 4 --image_minuvl 0.0 --peel_size 1000 --peel_scale 0.0006944 --peel_channels 16 --peel_nmiter 7 --peel_minuvl 0.0 --peel_multiscale "

    assert isinstance(command, PotatoConfigCommand)
    # assert command.command == expected
    assert command.config_path == ex


def test_normalised_sources_to_peel(ms_example):
    """See whether the normalisation of sources in a table for potato CLI works"""
    image_options = WSCleanOptions(size=8000, scale="2.5arcsec")

    sources = find_sources_to_peel(ms=ms_example, image_options=image_options)

    source_props = get_source_props_from_table(table=sources)

    assert isinstance(source_props, NormalisedSources)
    assert isinstance(source_props.source_ras, tuple)
    assert isinstance(source_props.source_decs, tuple)
    assert isinstance(source_props.source_fovs, tuple)
    assert isinstance(source_props.source_names, tuple)

    assert len(source_props.source_ras) == 3
    assert len(source_props.source_decs) == 3
    assert len(source_props.source_fovs) == 3
    assert len(source_props.source_names) == 3


def test_check_sources_to_peel(ms_example):
    """See whether the peeling constraints work"""
    image_options = WSCleanOptions(size=8128, scale="2.5arcsec")

    sources = find_sources_to_peel(ms=ms_example, image_options=image_options)

    known_sources = load_known_peel_sources()

    assert len(known_sources) > len(sources)

    # See the WCS constructed in the above
    center_position = SkyCoord(-1.722664244157e02 * u.deg, 2.625771981318e00 * u.deg)
    sources = find_sources_to_peel(
        ms=ms_example,
        image_options=image_options,
        override_beam_position_with=center_position,
    )

    assert len(sources) == 3
    assert sources["Name"][0] == "VirA"


def test_load_peel_sources():
    """Ensure we can load in the reference set of sources for peeling"""

    tab = load_known_peel_sources()
    assert isinstance(tab, Table)
    assert len(tab) > 4


def test_pb_models():
    """See if the responses can be loaded and executed"""
    freq = 1.0 * u.GHz
    aperture = 12 * u.m
    offset = np.arange(0, 200) * u.arcmin

    pb_gauss = generate_pb(
        pb_type="gaussian", freqs=freq, aperture=aperture, offset=offset
    )
    pb_sinc = generate_pb(
        pb_type="sincsquared", freqs=freq, aperture=aperture, offset=offset
    )
    pb_airy = generate_pb(pb_type="airy", freqs=freq, aperture=aperture, offset=offset)

    assert isinstance(pb_gauss, GaussianResponse)
    assert isinstance(pb_sinc, SincSquaredResponse)
    assert isinstance(pb_airy, AiryResponse)

    assert np.isclose(pb_gauss.atten[0], 1.0)
    assert np.isclose(pb_sinc.atten[0], 1.0)
    assert np.isclose(pb_airy.atten[0], 1.0)

    for m in (pb_gauss, pb_sinc, pb_airy):
        assert m.freqs == freq

    # Following known values were generated with the following
    # code, verified, and placed here
    """
    freq = 1.0 * u.GHz
    aperture = 12 * u.m
    offset = np.arange(0, 200) * u.arcmin

    pb_gauss = generate_pb(
        pb_type="gaussian", freqs=freq, aperture=aperture, offset=offset
    )
    pb_sinc = generate_pb(
        pb_type="sincsquared", freqs=freq, aperture=aperture, offset=offset
    )
    pb_airy = generate_pb(pb_type="airy", freqs=freq, aperture=aperture, offset=offset)
    """

    assert np.allclose(
        pb_gauss.atten[10:15],
        [0.96310886, 0.95553634, 0.94731093, 0.93845055, 0.9289744],
    )
    assert np.allclose(
        pb_sinc.atten[10:15],
        [0.96516646, 0.95797617, 0.95015023, 0.94170175, 0.93264483],
    )
    assert np.allclose(
        pb_airy.atten[10:15],
        [0.96701134, 0.96020018, 0.95278619, 0.94478158, 0.93619952],
    )

    assert np.allclose(
        pb_gauss.atten[140:145],
        [0.0006315, 0.0005682, 0.00051086, 0.00045896, 0.00041203],
    )
    assert np.allclose(
        pb_sinc.atten[140:145],
        [0.04699694, 0.04675459, 0.04641816, 0.04599033, 0.04547408],
    )
    assert np.allclose(
        pb_airy.atten[140:145],
        [0.01749399, 0.01748965, 0.01743916, 0.01734373, 0.01720478],
    )


def test_bad_pb_model():
    """Makes sure ValueError raised on unknown model"""
    freq = 1.0 * u.GHz
    aperture = 12 * u.m
    offset = np.arange(0, 200) * u.arcmin

    with pytest.raises(ValueError):
        generate_pb(
            pb_type="ThisDoesNotExist", freqs=freq, aperture=aperture, offset=offset
        )


def test_create_run_potato_peel_with_custom_tmp(tmp_path, ms_example, monkeypatch):
    """Exercise create_run_potato_peel: T override, directory creation and singularity run."""

    # set up a fake container and MS
    potato_container = tmp_path / "potato.sif"
    ms = MS(path=ms_example, column="DATA")

    # build arguments exactly as in the peel command tests
    image_opts = WSCleanOptions(size=8000, scale="2.5arcsec")
    sources = find_sources_to_peel(ms=ms, image_options=image_opts)
    props = get_source_props_from_table(table=sources)
    peel_args = PotatoPeelArguments(
        ms=ms.path,
        ras=props.source_ras,
        decs=props.source_decs,
        peel_fovs=props.source_fovs,
        n=props.source_names,
        image_fov=1.0,
    )

    # choose a temp dir that doesn't exist yet
    tdir = tmp_path / "peel_temp"
    peel_opts = PotatoPeelOptions(tmp=str(tdir))

    # capture create_directory calls
    created = []
    monkeypatch.setattr(
        "flint.peel.potato.create_directory",
        lambda directory: created.append(directory),
    )

    # capture run_singularity_command calls
    runs = []
    monkeypatch.setattr(
        "flint.peel.potato.run_singularity_command",
        lambda image, command, bind_dirs: runs.append(
            {
                "image": image,
                "command": command,
                "bind_dirs": bind_dirs,
            }
        ),
    )

    # call the function under test
    cmd = create_run_potato_peel(
        potato_container=potato_container,
        ms=ms,
        potato_peel_arguments=peel_args,
        potato_peel_options=peel_opts,
    )

    # returned command must match what _potato_peel_command produces
    assert isinstance(cmd, PotatoPeelCommand)
    assert runs, "run_singularity_command was not invoked"

    # verify that hot_potato was called with a tempdir according to the hot_potato argparse
    assert "--tmp" in cmd.command or "-T" in cmd.command

    # directory should have been created exactly once
    assert created == [Path(peel_opts.tmp)]

    # verify bind_dirs passed into the run call
    run_call = runs[0]
    bd = run_call["bind_dirs"]
    assert Path(ms.path) in bd
    assert Path(ms.path).parent in bd
    assert Path(peel_opts.tmp) in bd

    # verify singularity invocation was with our container and the generated command
    assert run_call["image"] == potato_container
    assert run_call["command"] == cmd.command

<<<<<<< HEAD


    # also test what if user does not set a tmpdir
=======
    # also test what if user doesnt set a tmpdir
>>>>>>> aaf442e5
    runs = []
    peel_opts = PotatoPeelOptions(tmp=None)

    # call the function under test
    cmd = create_run_potato_peel(
        potato_container=potato_container,
        ms=ms,
        potato_peel_arguments=peel_args,
        potato_peel_options=peel_opts,
    )

    # returned command must match what _potato_peel_command produces
    assert isinstance(cmd, PotatoPeelCommand)
    assert runs, "run_singularity_command was not invoked"

    # verify that hot_potato was called with a tempdir according to the hot_potato argparse
    assert "--tmp" in cmd.command or "-T" in cmd.command

    # verify that tempdir is set to ms.path.parent/peel in case no tmpdir is set
    print(cmd)
    assert "/peel" in cmd.command

    # verify bind_dirs passed into the run call
    run_call = runs[0]
    bd = run_call["bind_dirs"]
    assert Path(ms.path) in bd
    assert Path(ms.path).parent in bd

    # verify singularity invocation was with our container and the generated command
    assert run_call["image"] == potato_container
    assert run_call["command"] == cmd.command


def test_prepare_potato_options(tmp_path, ms_example, monkeypatch):
    """See if we can generate the correct set of options"""
    # set up a fake container and MS
    potato_container = tmp_path / "potato.sif"
    ms = MS(path=ms_example, column="DATA")

    # capture run_singularity_command calls
    runs = []
    monkeypatch.setattr(
        "flint.peel.potato.run_singularity_command",
        lambda image, command, bind_dirs: runs.append(
            {
                "image": image,
                "command": command,
                "bind_dirs": bind_dirs,
            }
        ),
    )

    config_options, peel_options = _prepare_potato_options(
        ms=ms, potato_container=potato_container
    )

    assert isinstance(config_options, PotatoConfigOptions)
    assert isinstance(peel_options, PotatoPeelOptions)
    assert peel_options.c == ms.path.parent / "SB39400.RACS_0635-31.beam0.potato.config"

    new_config = Path(tmp_path) / "JackieBoy.config"
    update_peel_options = {"c": new_config}
    config_options, peel_options = _prepare_potato_options(
        ms=ms,
        potato_container=potato_container,
        update_potato_peel_options=update_peel_options,
    )

    assert config_options is None
    assert isinstance(peel_options, PotatoPeelOptions)
    assert peel_options.c == new_config<|MERGE_RESOLUTION|>--- conflicted
+++ resolved
@@ -339,13 +339,7 @@
     assert run_call["image"] == potato_container
     assert run_call["command"] == cmd.command
 
-<<<<<<< HEAD
-
-
     # also test what if user does not set a tmpdir
-=======
-    # also test what if user doesnt set a tmpdir
->>>>>>> aaf442e5
     runs = []
     peel_opts = PotatoPeelOptions(tmp=None)
 
