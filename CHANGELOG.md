--- conflicted
+++ resolved
@@ -16,16 +16,13 @@
   - Patches into the existing Dask client
   - Requires version bump to `numpy>=2.0` in `flint` and associated dependencies
 - Removed the `wrapper_get_options_from_strategy`
-<<<<<<< HEAD
 - Avoid reforming the MS when self-calibrating with CASA
   - using an appropriate `spw=` str and `append=True` in `gaincal`.
-=======
 - Added `flint_containers` which aims to:
   - Track known containers that are required throughout flint
   - Download (with `singularity-python`) containers that are tracked
   - The beginnings of a `get_known_container` type interface so that containers
     may not need to be referenced via cli all the time
->>>>>>> 7c472aa1
 
 # 0.2.13
 
